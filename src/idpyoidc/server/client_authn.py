--- conflicted
+++ resolved
@@ -535,10 +535,7 @@
     _tested = []
     for _method in (methods[meth] for meth in allowed_methods):
         if not _method.is_usable(request=request, authorization_token=authorization_token, http_info=http_info):
-<<<<<<< HEAD
-=======
             logger.debug(f"'{_method.tag}' not usable")
->>>>>>> 5cdfa43c
             continue
         try:
             logger.info(f"Verifying client authentication using '{_method.tag}'")
