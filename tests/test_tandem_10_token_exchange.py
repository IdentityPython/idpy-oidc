--- conflicted
+++ resolved
@@ -393,10 +393,7 @@
             "expires_in",
             "issued_token_type",
         }
-<<<<<<< HEAD
-=======
-
->>>>>>> 6623da60
+
         assert _te_resp["issued_token_type"] == token[list(token.keys())[0]]
         assert set(_te_resp["scope"]) == set(_scope)
 
