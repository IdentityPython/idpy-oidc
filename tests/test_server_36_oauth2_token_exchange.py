import json
import os

import pytest
from cryptojwt.jwt import utc_time_sans_frac
from cryptojwt.key_jar import build_keyjar

from idpyoidc.message.oauth2 import TokenExchangeRequest
from idpyoidc.message.oidc import AccessTokenRequest
from idpyoidc.message.oidc import AuthorizationRequest
from idpyoidc.message.oidc import RefreshAccessTokenRequest
from idpyoidc.server import Server
from idpyoidc.server.authn_event import create_authn_event
from idpyoidc.server.authz import AuthzHandling
from idpyoidc.server.client_authn import verify_client
from idpyoidc.server.configure import ASConfiguration
from idpyoidc.server.cookie_handler import CookieHandler
from idpyoidc.server.user_authn.authn_context import INTERNETPROTOCOLPASSWORD
from idpyoidc.server.user_info import UserInfo
from tests import CRYPT_CONFIG
from tests import SESSION_PARAMS

KEYDEFS = [
    {"type": "RSA", "key": "", "use": ["sig"]},
    {"type": "EC", "crv": "P-256", "use": ["sig"]},
]

CLIENT_KEYJAR = build_keyjar(KEYDEFS)

COOKIE_KEYDEFS = [
    {"type": "oct", "kid": "sig", "use": ["sig"]},
    {"type": "oct", "kid": "enc", "use": ["enc"]},
]

RESPONSE_TYPES_SUPPORTED = [
    ["code"],
    ["token"],
    ["id_token"],
    ["code", "token"],
    ["code", "id_token"],
    ["id_token", "token"],
    ["code", "token", "id_token"],
    ["none"],
]

CAPABILITIES = {
    "subject_types_supported": ["public", "pairwise", "ephemeral"],
    "grant_types_supported": [
        "authorization_code",
        "implicit",
        "urn:ietf:params:oauth:grant-type:jwt-bearer",
        "refresh_token",
    ],
}

AUTH_REQ = AuthorizationRequest(
    client_id="client_1",
    redirect_uri="https://example.com/cb",
    scope=["openid"],
    state="STATE",
    response_type="code",
)

TOKEN_REQ = AccessTokenRequest(
    client_id="client_1",
    redirect_uri="https://example.com/cb",
    state="STATE",
    grant_type="authorization_code",
    client_secret="hemligt",
)

REFRESH_TOKEN_REQ = RefreshAccessTokenRequest(
    grant_type="refresh_token", client_id="https://example.com/", client_secret="hemligt"
)

TOKEN_REQ_DICT = TOKEN_REQ.to_dict()

BASEDIR = os.path.abspath(os.path.dirname(__file__))


def full_path(local_file):
    return os.path.join(BASEDIR, local_file)


USERINFO = UserInfo(json.loads(open(full_path("users.json")).read()))


class TestEndpoint(object):
    @pytest.fixture(autouse=True)
    def create_endpoint(self):
        conf = {
            "issuer": "https://example.com/",
            "httpc_params": {"verify": False, "timeout": 1},
            "capabilities": CAPABILITIES,
            "cookie_handler": {
                "class": CookieHandler,
                "kwargs": {"keys": {"key_defs": COOKIE_KEYDEFS}},
            },
            "keys": {"uri_path": "jwks.json", "key_defs": KEYDEFS},
            "endpoint": {
                "authorization": {
                    "path": "authorization",
                    "class": "idpyoidc.server.oauth2.authorization.Authorization",
                    "kwargs": {},
                },
                "token": {
                    "path": "token",
                    "class": "idpyoidc.server.oidc.token.Token",
                    "kwargs": {
                        "client_authn_method": [
                            "client_secret_basic",
                            "client_secret_post",
                            "client_secret_jwt",
                            "private_key_jwt",
                        ],
                    },
                },
                "introspection": {
                    "path": "introspection",
                    "class": "idpyoidc.server.oauth2.introspection.Introspection",
                    "kwargs": {
                        "client_authn_method": ["client_secret_post"],
                        "enable_claims_per_client": False,
                    },
                },
            },
            "authentication": {
                "anon": {
                    "acr": INTERNETPROTOCOLPASSWORD,
                    "class": "idpyoidc.server.user_authn.user.NoAuthn",
                    "kwargs": {"user": "diana"},
                }
            },
            "userinfo": {"class": UserInfo, "kwargs": {"db": {}}},
            "client_authn": verify_client,
            "template_dir": "template",
            "authz": {
                "class": AuthzHandling,
                "kwargs": {
                    "grant_config": {
                        "usage_rules": {
                            "authorization_code": {
                                "supports_minting": ["access_token", "refresh_token"],
                                "max_usage": 1,
                            },
                            "access_token": {
                                "supports_minting": ["access_token", "refresh_token"],
                                "expires_in": 600,
                            },
                            "refresh_token": {
                                "supports_minting": ["access_token", "refresh_token"],
                                "audience": ["https://example.com", "https://example2.com"],
                                "expires_in": 43200,
                            },
                        },
                        "expires_in": 43200,
                    }
                },
            },
            "token_handler_args": {
                "jwks_file": "private/token_jwks.json",
                "code": {"lifetime": 600, "kwargs": {"crypt_conf": CRYPT_CONFIG}},
                "token": {
                    "class": "idpyoidc.server.token.jwt_token.JWTToken",
                    "kwargs": {
                        "lifetime": 3600,
                        "add_claims_by_scope": True,
                        "aud": ["https://example.org/appl"],
                    },
                },
                "refresh": {
                    "class": "idpyoidc.server.token.jwt_token.JWTToken",
                    "kwargs": {
                        "lifetime": 3600,
                        "aud": ["https://example.org/appl"],
                    },
                },
            },
            "session_params": SESSION_PARAMS,
        }
        server = Server(ASConfiguration(conf=conf, base_path=BASEDIR), cwd=BASEDIR)
        self.endpoint_context = server.endpoint_context
        self.endpoint_context.cdb["client_1"] = {
            "client_secret": "hemligt",
            "redirect_uris": [("https://example.com/cb", None)],
            "client_salt": "salted",
            "token_endpoint_auth_method": "client_secret_post",
            "grant_types_supported": [
                "authorization_code",
                "implicit",
                "urn:ietf:params:oauth:grant-type:jwt-bearer",
                "refresh_token",
                "urn:ietf:params:oauth:grant-type:token-exchange"
            ],
            "response_types": ["code", "token", "code id_token", "id_token"],
            "allowed_scopes": ["openid", "profile", "offline_access"],
        }
        self.endpoint_context.cdb["client_2"] = {
            "client_secret": "hemligt",
            "redirect_uris": [("https://example.com/cb", None)],
            "client_salt": "salted",
            "token_endpoint_auth_method": "client_secret_post",
            "response_types": ["code", "token", "code id_token", "id_token"],
            "allowed_scopes": ["openid", "profile", "offline_access"],
        }
        self.endpoint_context.keyjar.import_jwks(CLIENT_KEYJAR.export_jwks(), "client_1")
        self.endpoint = server.server_get("endpoint", "token")
        self.introspection_endpoint = server.server_get("endpoint", "introspection")
        self.session_manager = self.endpoint_context.session_manager
        self.user_id = "diana"

    def _create_session(self, auth_req, sub_type="public", sector_identifier=""):
        if sector_identifier:
            authz_req = auth_req.copy()
            authz_req["sector_identifier_uri"] = sector_identifier
        else:
            authz_req = auth_req
        client_id = authz_req["client_id"]
        ae = create_authn_event(self.user_id)
        return self.session_manager.create_session(
            ae, authz_req, self.user_id, client_id=client_id, sub_type=sub_type
        )

    def _mint_code(self, grant, client_id):
        session_id = self.session_manager.encrypted_session_id(self.user_id, client_id, grant.id)
        usage_rules = grant.usage_rules.get("authorization_code", {})
        _exp_in = usage_rules.get("expires_in")

        # Constructing an authorization code is now done
        _code = grant.mint_token(
            session_id=session_id,
            endpoint_context=self.endpoint.server_get("endpoint_context"),
            token_class="authorization_code",
            token_handler=self.session_manager.token_handler["authorization_code"],
            usage_rules=usage_rules,
        )

        if _exp_in:
            if isinstance(_exp_in, str):
                _exp_in = int(_exp_in)
            if _exp_in:
                _code.expires_at = utc_time_sans_frac() + _exp_in
        return _code

    @pytest.mark.parametrize(
        "token",
        [
            {"access_token": "urn:ietf:params:oauth:token-type:access_token"},
            {"refresh_token": "urn:ietf:params:oauth:token-type:refresh_token"},
        ],
    )
    def test_token_exchange1(self, token):
        """
        Test that token exchange requests work correctly with only the required parameters
        present
        """
        areq = AUTH_REQ.copy()
        if list(token.keys())[0] == "refresh_token":
            areq["scope"] = ["openid", "offline_access"]

        session_id = self._create_session(areq)
        grant = self.endpoint_context.authz(session_id, areq)
        code = self._mint_code(grant, areq["client_id"])

        _token_request = TOKEN_REQ_DICT.copy()
        _token_request["code"] = code.value
        _req = self.endpoint.parse_request(_token_request)
        _resp = self.endpoint.process_request(request=_req)
        _token_value = _resp["response_args"][list(token.keys())[0]]

        token_exchange_req = TokenExchangeRequest(
            grant_type="urn:ietf:params:oauth:grant-type:token-exchange",
            subject_token=_token_value,
            subject_token_type=token[list(token.keys())[0]]
        )

        _req = self.endpoint.parse_request(
            token_exchange_req.to_urlencoded(),
            {"headers": {"authorization": "Basic {}".format("Y2xpZW50XzI6aGVtbGlndA==")}},
        )
        _resp = self.endpoint.process_request(request=_req)
        assert set(_resp["response_args"].keys()) == {
            "access_token",
            "token_type",
            "scope",
            "expires_in",
            "issued_token_type",
        }

    @pytest.mark.parametrize(
        "token",
        [
            {"access_token": "urn:ietf:params:oauth:token-type:access_token"},
            {"refresh_token": "urn:ietf:params:oauth:token-type:refresh_token"},
        ],
    )
    def test_token_exchange2(self, token):
        """
        Test that token exchange requests work correctly
        """
        areq = AUTH_REQ.copy()
        if list(token.keys())[0] == "refresh_token":
            areq["scope"] = ["openid", "offline_access"]

        session_id = self._create_session(areq)
        grant = self.endpoint_context.authz(session_id, areq)
        code = self._mint_code(grant, areq["client_id"])

        _token_request = TOKEN_REQ_DICT.copy()
        _token_request["code"] = code.value
        _req = self.endpoint.parse_request(_token_request)
        _resp = self.endpoint.process_request(request=_req)
        _token_value = _resp["response_args"][list(token.keys())[0]]

        token_exchange_req = TokenExchangeRequest(
            grant_type="urn:ietf:params:oauth:grant-type:token-exchange",
            subject_token=_token_value,
            subject_token_type=token[list(token.keys())[0]],
            requested_token_type=token[list(token.keys())[0]],
        )

        _req = self.endpoint.parse_request(
            token_exchange_req.to_urlencoded(),
            {"headers": {"authorization": "Basic {}".format("Y2xpZW50XzI6aGVtbGlndA==")}},
        )
        _resp = self.endpoint.process_request(request=_req)
        assert set(_resp["response_args"].keys()) == {
            "access_token",
            "token_type",
            "scope",
            "expires_in",
            "issued_token_type",
        }

    @pytest.mark.parametrize(
        "token",
        [
            {"access_token": "urn:ietf:params:oauth:token-type:access_token"},
            {"refresh_token": "urn:ietf:params:oauth:token-type:refresh_token"},
        ],
    )
    def test_token_exchange_per_client(self, token):
        """
        Test that per-client token exchange configuration works correctly
        """
        self.endpoint_context.cdb["client_1"]["token_exchange"] = {
            "subject_token_types_supported": [
                "urn:ietf:params:oauth:token-type:access_token",
                "urn:ietf:params:oauth:token-type:refresh_token",
            ],
            "requested_token_types_supported": [
                "urn:ietf:params:oauth:token-type:access_token",
                "urn:ietf:params:oauth:token-type:refresh_token",
            ],
            "default_requested_token_type": "urn:ietf:params:oauth:token-type:access_token",
            "policy": {
                "": {
                    "callable": "idpyoidc.server.oauth2.token_helper.validate_token_exchange_policy",
                    "kwargs": {"scope": ["openid", "offline_access"]},
                }
            },
        }

        areq = AUTH_REQ.copy()
        if list(token.keys())[0] == "refresh_token":
            areq["scope"] = ["openid", "offline_access"]

        session_id = self._create_session(areq)
        grant = self.endpoint_context.authz(session_id, areq)
        code = self._mint_code(grant, areq["client_id"])

        _token_request = TOKEN_REQ_DICT.copy()
        _token_request["code"] = code.value
        _req = self.endpoint.parse_request(_token_request)
        _resp = self.endpoint.process_request(request=_req)
        _token_value = _resp["response_args"][list(token.keys())[0]]

        token_exchange_req = TokenExchangeRequest(
            grant_type="urn:ietf:params:oauth:grant-type:token-exchange",
            subject_token=_token_value,
            subject_token_type=token[list(token.keys())[0]],
            requested_token_type=token[list(token.keys())[0]],
        )

        _req = self.endpoint.parse_request(
            token_exchange_req.to_urlencoded(),
            {"headers": {"authorization": "Basic {}".format("Y2xpZW50XzE6aGVtbGlndA==")}},
        )
        _resp = self.endpoint.process_request(request=_req)
        assert set(_resp["response_args"].keys()) == {
            "access_token",
            "token_type",
            "scope",
            "expires_in",
            "issued_token_type",
        }

    def test_token_exchange_scopes_per_client(self):
        """
        Test that a client that requests offline_access in a Token Exchange request
        only get it if the subject token has it in its scope set, if it is permitted
        by the policy and if it is present in the clients allowed scopes.
        """
        self.endpoint_context.cdb["client_1"]["token_exchange"] = {
            "subject_token_types_supported": [
                "urn:ietf:params:oauth:token-type:access_token",
                "urn:ietf:params:oauth:token-type:refresh_token",
            ],
            "requested_token_types_supported": [
                "urn:ietf:params:oauth:token-type:access_token",
                "urn:ietf:params:oauth:token-type:refresh_token",
            ],
            "default_requested_token_type": "urn:ietf:params:oauth:token-type:access_token",
            "policy": {
                "": {
                    "callable": "idpyoidc.server.oauth2.token_helper.validate_token_exchange_policy",
                    "kwargs": {
                        "scope": ["openid", "profile", "offline_access"]
                    },
                }
            },
        }

        self.endpoint_context.cdb["client_1"]["allowed_scopes"] = ["openid", "email", "profile", "offline_access"]

        areq = AUTH_REQ.copy()
        areq["scope"].append("profile")

        session_id = self._create_session(areq)
        grant = self.endpoint_context.authz(session_id, areq)

        code = self._mint_code(grant, areq["client_id"])

        _token_request = TOKEN_REQ_DICT.copy()
        _token_request["code"] = code.value
        _req = self.endpoint.parse_request(_token_request)
        _resp = self.endpoint.process_request(request=_req)

        _token_value = _resp["response_args"]["access_token"]

        token_exchange_req = TokenExchangeRequest(
            grant_type="urn:ietf:params:oauth:grant-type:token-exchange",
            subject_token=_token_value,
            subject_token_type="urn:ietf:params:oauth:token-type:access_token",
            requested_token_type="urn:ietf:params:oauth:token-type:access_token",
            scope="openid profile offline_access"
        )

        _req = self.endpoint.parse_request(
            token_exchange_req.to_urlencoded(),
            {"headers": {"authorization": "Basic {}".format("Y2xpZW50XzE6aGVtbGlndA==")}},
        )
        _resp = self.endpoint.process_request(request=_req)
        # Note that offline_access is filtered because subject_token has no offline_access
        # in its scope
        assert set(_resp["response_args"]["scope"]) == set(["profile", "openid"])

    def test_token_exchange_unsupported_scopes_per_client(self):
        """
        Test that unsupported clients are handled appropriatelly
        """
        self.endpoint_context.cdb["client_1"]["token_exchange"] = {
            "subject_token_types_supported": [
                "urn:ietf:params:oauth:token-type:access_token",
                "urn:ietf:params:oauth:token-type:refresh_token",
            ],
            "requested_token_types_supported": [
                "urn:ietf:params:oauth:token-type:access_token",
                "urn:ietf:params:oauth:token-type:refresh_token",
            ],
            "default_requested_token_type": "urn:ietf:params:oauth:token-type:access_token",
            "policy": {
                "": {
                    "callable": "idpyoidc.server.oauth2.token_helper.validate_token_exchange_policy",
                    "kwargs": {
                        "scope": ["openid", "profile", "offline_access"]
                    },
                }
            },
            "allowed_scopes": ["openid", "email", "profile", "offline_access"]
        }

        areq = AUTH_REQ.copy()
        areq["scope"].append("profile")

        session_id = self._create_session(areq)
        grant = self.endpoint_context.authz(session_id, areq)
        code = self._mint_code(grant, areq["client_id"])

        _token_request = TOKEN_REQ_DICT.copy()
        _token_request["code"] = code.value
        _req = self.endpoint.parse_request(_token_request)
        _resp = self.endpoint.process_request(request=_req)

        _token_value = _resp["response_args"]["access_token"]

        token_exchange_req = TokenExchangeRequest(
            grant_type="urn:ietf:params:oauth:grant-type:token-exchange",
            subject_token=_token_value,
            subject_token_type="urn:ietf:params:oauth:token-type:access_token",
            requested_token_type="urn:ietf:params:oauth:token-type:access_token",
            scope="email"
        )

        _req = self.endpoint.parse_request(
            token_exchange_req.to_urlencoded(),
            {"headers": {"authorization": "Basic {}".format("Y2xpZW50XzE6aGVtbGlndA==")}},
        )
        _resp = self.endpoint.process_request(request=_req)
        assert "scope" not in _resp

    def test_token_exchange_no_scopes_requested(self):
        """
        Test that the correct scopes are returned when no scopes requested by the client
        """
        self.endpoint_context.cdb["client_1"]["token_exchange"] = {
            "subject_token_types_supported": [
                "urn:ietf:params:oauth:token-type:access_token",
                "urn:ietf:params:oauth:token-type:refresh_token",
            ],
            "requested_token_types_supported": [
                "urn:ietf:params:oauth:token-type:access_token",
                "urn:ietf:params:oauth:token-type:refresh_token",
            ],
            "default_requested_token_type": "urn:ietf:params:oauth:token-type:access_token",
            "policy": {
                "": {
                    "callable": "idpyoidc.server.oauth2.token_helper.validate_token_exchange_policy",
                    "kwargs": {
                        "scope": ["openid", "offline_access"]
                    },
                }
            },
            "allowed_scopes": ["openid", "email", "profile", "offline_access"]
        }

        areq = AUTH_REQ.copy()
        areq["scope"].append("profile")

        session_id = self._create_session(areq)
        grant = self.endpoint_context.authz(session_id, areq)
        code = self._mint_code(grant, areq["client_id"])

        _token_request = TOKEN_REQ_DICT.copy()
        _token_request["code"] = code.value
        _req = self.endpoint.parse_request(_token_request)
        _resp = self.endpoint.process_request(request=_req)

        _token_value = _resp["response_args"]["access_token"]

        token_exchange_req = TokenExchangeRequest(
            grant_type="urn:ietf:params:oauth:grant-type:token-exchange",
            subject_token=_token_value,
            subject_token_type="urn:ietf:params:oauth:token-type:access_token",
            requested_token_type="urn:ietf:params:oauth:token-type:access_token"
        )

        _req = self.endpoint.parse_request(
            token_exchange_req.to_urlencoded(),
            {"headers": {"authorization": "Basic {}".format("Y2xpZW50XzE6aGVtbGlndA==")}},
        )
        _resp = self.endpoint.process_request(request=_req)
        assert _resp["response_args"]["scope"] == ["openid"]

    def test_additional_parameters(self):
        """
        Test that a token exchange with additional parameters including
        scope, audience and subject_token_type works.
        """
        conf = self.endpoint.helper["urn:ietf:params:oauth:grant-type:token-exchange"].config
        conf["policy"][""]["kwargs"] = {}
        conf["policy"][""]["kwargs"]["audience"] = ["https://example.com"]
        conf["policy"][""]["kwargs"]["resource"] = ["https://example.com"]

        areq = AUTH_REQ.copy()

        session_id = self._create_session(areq)
        grant = self.endpoint_context.authz(session_id, areq)
        code = self._mint_code(grant, areq["client_id"])

        _token_request = TOKEN_REQ_DICT.copy()
        _token_request["code"] = code.value
        _req = self.endpoint.parse_request(_token_request)
        _resp = self.endpoint.process_request(request=_req)

        _token_value = _resp["response_args"]["access_token"]

        token_exchange_req = TokenExchangeRequest(
            grant_type="urn:ietf:params:oauth:grant-type:token-exchange",
            subject_token=_token_value,
            subject_token_type="urn:ietf:params:oauth:token-type:access_token",
            requested_token_type="urn:ietf:params:oauth:token-type:access_token",
            audience=["https://example.com"],
            resource=["https://example.com"],
        )

        _req = self.endpoint.parse_request(
            token_exchange_req.to_urlencoded(),
            {"headers": {"authorization": "Basic {}".format("Y2xpZW50XzE6aGVtbGlndA==")}},
        )
        _resp = self.endpoint.process_request(request=_req)
        assert set(_resp["response_args"].keys()) == {
            "access_token",
            "token_type",
            "expires_in",
            "issued_token_type",
            "scope",
        }
        msg = self.endpoint.do_response(request=_req, **_resp)
        assert isinstance(msg, dict)

    def test_token_exchange_fails_if_disabled(self):
        """
        Test that token exchange fails if it's not included in Token's
        grant_types_supported (that are set in its helper attribute).
        """
        self.endpoint_context.cdb["client_1"]["grant_types_supported"] = [
            'authorization_code',
            'implicit',
            'urn:ietf:params:oauth:grant-type:jwt-bearer',
            'refresh_token'
        ]

        areq = AUTH_REQ.copy()

        session_id = self._create_session(areq)
        grant = self.endpoint_context.authz(session_id, areq)
        code = self._mint_code(grant, areq["client_id"])

        _token_request = TOKEN_REQ_DICT.copy()
        _token_request["code"] = code.value
        _req = self.endpoint.parse_request(_token_request)
        _resp = self.endpoint.process_request(request=_req)

        _token_value = _resp["response_args"]["access_token"]

        token_exchange_req = TokenExchangeRequest(
            grant_type="urn:ietf:params:oauth:grant-type:token-exchange",
            subject_token=_token_value,
            subject_token_type="urn:ietf:params:oauth:token-type:access_token",
            resource=["https://example.com/api"],
        )

        _req = self.endpoint.parse_request(
            token_exchange_req.to_urlencoded(),
            {"headers": {"authorization": "Basic {}".format("Y2xpZW50XzE6aGVtbGlndA==")}},
        )
        _resp = self.endpoint.process_request(request=_req)
        assert _resp["error"] == "invalid_request"
        assert (
                _resp["error_description"]
                == "Unsupported grant_type: urn:ietf:params:oauth:grant-type:token-exchange"
        )

    def test_wrong_resource(self):
        """
        Test that requesting a token for an unknown resource fails.
        """
        conf = self.endpoint.helper["urn:ietf:params:oauth:grant-type:token-exchange"].config
        conf["policy"][""]["kwargs"] = {}
        conf["policy"][""]["kwargs"]["resource"] = ["https://example.com"]
        areq = AUTH_REQ.copy()

        session_id = self._create_session(areq)
        grant = self.endpoint_context.authz(session_id, areq)
        code = self._mint_code(grant, areq["client_id"])

        _token_request = TOKEN_REQ_DICT.copy()
        _token_request["code"] = code.value
        _req = self.endpoint.parse_request(_token_request)
        _resp = self.endpoint.process_request(request=_req)

        _token_value = _resp["response_args"]["access_token"]

        token_exchange_req = TokenExchangeRequest(
            grant_type="urn:ietf:params:oauth:grant-type:token-exchange",
            subject_token=_token_value,
            subject_token_type="urn:ietf:params:oauth:token-type:access_token",
            resource=["https://unknown-resource.com/api"],
        )

        _req = self.endpoint.parse_request(
            token_exchange_req.to_urlencoded(),
            {"headers": {"authorization": "Basic {}".format("Y2xpZW50XzE6aGVtbGlndA==")}},
        )
        _resp = self.endpoint.process_request(request=_req)
        assert set(_resp.keys()) == {"error", "error_description"}
        assert _resp["error"] == "invalid_target"
        assert _resp["error_description"] == "Unknown resource"

    def test_refresh_token_audience(self):
        """
        Test that requesting a refresh token with audience fails.
        """
        areq = AUTH_REQ.copy()
        areq["scope"] = ["openid", "offline_access"]

        session_id = self._create_session(areq)
        grant = self.endpoint_context.authz(session_id, areq)
        code = self._mint_code(grant, areq["client_id"])

        _token_request = TOKEN_REQ_DICT.copy()
        _token_request["code"] = code.value
        _req = self.endpoint.parse_request(_token_request)
        _resp = self.endpoint.process_request(request=_req)

        _token_value = _resp["response_args"]["refresh_token"]

        token_exchange_req = TokenExchangeRequest(
            grant_type="urn:ietf:params:oauth:grant-type:token-exchange",
            subject_token=_token_value,
            subject_token_type="urn:ietf:params:oauth:token-type:refresh_token",
            audience=["https://example.com"],
        )

        _req = self.endpoint.parse_request(
            token_exchange_req.to_urlencoded(),
            {"headers": {"authorization": "Basic {}".format("Y2xpZW50XzE6aGVtbGlndA==")}},
        )
        _resp = self.endpoint.process_request(request=_req)
        assert set(_resp.keys()) == {"error", "error_description"}
        assert _resp["error"] == "invalid_target"
        assert _resp["error_description"] == "Refresh token has single owner"

    def test_wrong_audience(self):
        """
        Test that requesting a token for an unknown audience fails.
        """
        conf = self.endpoint.helper["urn:ietf:params:oauth:grant-type:token-exchange"].config
        conf["policy"][""]["kwargs"] = {}
        conf["policy"][""]["kwargs"]["audience"] = ["https://example.com"]
        areq = AUTH_REQ.copy()

        session_id = self._create_session(areq)
        grant = self.endpoint_context.authz(session_id, areq)
        code = self._mint_code(grant, areq["client_id"])

        _token_request = TOKEN_REQ_DICT.copy()
        _token_request["code"] = code.value
        _req = self.endpoint.parse_request(_token_request)
        _resp = self.endpoint.process_request(request=_req)

        _token_value = _resp["response_args"]["access_token"]

        token_exchange_req = TokenExchangeRequest(
            grant_type="urn:ietf:params:oauth:grant-type:token-exchange",
            subject_token=_token_value,
            subject_token_type="urn:ietf:params:oauth:token-type:access_token",
            audience=["https://unknown-audience.com/"],
        )

        _req = self.endpoint.parse_request(
            token_exchange_req.to_urlencoded(),
            {"headers": {"authorization": "Basic {}".format("Y2xpZW50XzE6aGVtbGlndA==")}},
        )
        _resp = self.endpoint.process_request(request=_req)
        assert set(_resp.keys()) == {"error", "error_description"}
        assert _resp["error"] == "invalid_target"
        assert _resp["error_description"] == "Unknown audience"

    def test_exchange_refresh_token_to_refresh_token(self):
        """
        Test whether exchanging a refresh token to another refresh token works.
        """
        areq = AUTH_REQ.copy()
        areq["scope"] = ["openid", "offline_access"]

        session_id = self._create_session(areq)
        grant = self.endpoint_context.authz(session_id, areq)
        code = self._mint_code(grant, areq["client_id"])
        _token_request = TOKEN_REQ_DICT.copy()
        _token_request["scope"] = "openid"
        _token_request["code"] = code.value
        _req = self.endpoint.parse_request(_token_request)
        _resp = self.endpoint.process_request(request=_req)

        _token_value = _resp["response_args"]["refresh_token"]

        token_exchange_req = TokenExchangeRequest(
            grant_type="urn:ietf:params:oauth:grant-type:token-exchange",
            subject_token=_token_value,
            subject_token_type="urn:ietf:params:oauth:token-type:refresh_token",
            requested_token_type="urn:ietf:params:oauth:token-type:refresh_token",
        )

        _req = self.endpoint.parse_request(
            token_exchange_req.to_urlencoded(),
            {"headers": {"authorization": "Basic {}".format("Y2xpZW50XzE6aGVtbGlndA==")}},
        )
        _resp = self.endpoint.process_request(request=_req)
        assert set(_resp.keys()) != {"error", "error_description"}

    @pytest.mark.parametrize(
        "scopes",
        [
            ["openid", "offline_access"],
            ["openid"],
        ],
    )
    def test_exchange_access_token_to_refresh_token(self, scopes):
        areq = AUTH_REQ.copy()
        areq["scope"] = scopes

        session_id = self._create_session(areq)
        grant = self.endpoint_context.authz(session_id, areq)
        code = self._mint_code(grant, areq["client_id"])

        _token_request = TOKEN_REQ_DICT.copy()
        _token_request["scope"] = ["openid"]
        _token_request["code"] = code.value
        _req = self.endpoint.parse_request(_token_request)
        _resp = self.endpoint.process_request(request=_req)
        _token_value = _resp["response_args"]["access_token"]
        token_exchange_req = TokenExchangeRequest(
            grant_type="urn:ietf:params:oauth:grant-type:token-exchange",
            subject_token=_token_value,
            subject_token_type="urn:ietf:params:oauth:token-type:access_token",
            requested_token_type="urn:ietf:params:oauth:token-type:refresh_token",
        )

        _req = self.endpoint.parse_request(
            token_exchange_req.to_urlencoded(),
            {"headers": {"authorization": "Basic {}".format("Y2xpZW50XzE6aGVtbGlndA==")}},
        )
        _resp = self.endpoint.process_request(request=_req)
        if "offline_access" in scopes:
            assert set(_resp.keys()) != {"error", "error_description"}
        else:
            assert _resp["error"] == "invalid_request"

    @pytest.mark.parametrize(
        "missing_attribute",
        [
            "subject_token_type",
            "subject_token",
        ],
    )
    def test_missing_parameters(self, missing_attribute):
        """
        Test that omitting the subject_token_type fails.
        """
        areq = AUTH_REQ.copy()

        session_id = self._create_session(areq)
        grant = self.endpoint_context.authz(session_id, areq)
        code = self._mint_code(grant, areq["client_id"])

        _token_request = TOKEN_REQ_DICT.copy()
        _token_request["code"] = code.value
        _req = self.endpoint.parse_request(_token_request)
        _resp = self.endpoint.process_request(request=_req)

        _token_value = _resp["response_args"]["access_token"]

        token_exchange_req = TokenExchangeRequest(
            grant_type="urn:ietf:params:oauth:grant-type:token-exchange",
            subject_token=_token_value,
            subject_token_type="urn:ietf:params:oauth:token-type:access_token",
            audience=["https://example.com"],
            resource=["https://example.com/api"],
        )

        del token_exchange_req[missing_attribute]

        _req = self.endpoint.parse_request(
            # This is to get passed the deserializing which would otherwise throw an exception
            token_exchange_req,
            {"headers": {"authorization": "Basic {}".format("Y2xpZW50XzE6aGVtbGlndA==")}},
        )
        _resp = self.endpoint.process_request(request=_req)
        assert set(_resp.keys()) == {"error", "error_description"}
        assert _resp["error"] == "invalid_request"
        assert _resp["error_description"] == f"Missing required attribute '{missing_attribute}'"

    @pytest.mark.parametrize(
        "unsupported_type",
        [
            "unknown",
            "urn:ietf:params:oauth:token-type:id_token",
            "urn:ietf:params:oauth:token-type:saml2",
            "urn:ietf:params:oauth:token-type:saml1",
        ],
    )
    def test_unsupported_requested_token_type(self, unsupported_type):
        """
        Test that requesting a token type that is unknown or unsupported fails.
        """
        areq = AUTH_REQ.copy()

        session_id = self._create_session(areq)
        grant = self.endpoint_context.authz(session_id, areq)
        code = self._mint_code(grant, areq["client_id"])

        _token_request = TOKEN_REQ_DICT.copy()
        _token_request["code"] = code.value
        _req = self.endpoint.parse_request(_token_request)
        _resp = self.endpoint.process_request(request=_req)

        _token_value = _resp["response_args"]["access_token"]

        token_exchange_req = TokenExchangeRequest(
            grant_type="urn:ietf:params:oauth:grant-type:token-exchange",
            subject_token=_token_value,
            subject_token_type="urn:ietf:params:oauth:token-type:access_token",
            requested_token_type=unsupported_type,
            audience=["https://example.com"],
            resource=["https://example.com/api"],
        )

        _req = self.endpoint.parse_request(
            token_exchange_req.to_urlencoded(),
            {"headers": {"authorization": "Basic {}".format("Y2xpZW50XzE6aGVtbGlndA==")}},
        )
        _resp = self.endpoint.process_request(request=_req)
        assert set(_resp.keys()) == {"error", "error_description"}
        assert _resp["error"] == "invalid_request"
        assert _resp["error_description"] == "Unsupported requested token type"

    @pytest.mark.parametrize(
        "unsupported_type",
        [
            "unknown",
            "urn:ietf:params:oauth:token-type:id_token",
            "urn:ietf:params:oauth:token-type:saml2",
            "urn:ietf:params:oauth:token-type:saml1",
        ],
    )
    def test_unsupported_subject_token_type(self, unsupported_type):
        """
        Test that providing an unsupported subject token type fails.
        """
        areq = AUTH_REQ.copy()

        session_id = self._create_session(areq)
        grant = self.endpoint_context.authz(session_id, areq)
        code = self._mint_code(grant, areq["client_id"])

        _token_request = TOKEN_REQ_DICT.copy()
        _token_request["code"] = code.value
        _req = self.endpoint.parse_request(_token_request)
        _resp = self.endpoint.process_request(request=_req)

        _token_value = _resp["response_args"]["access_token"]

        token_exchange_req = TokenExchangeRequest(
            grant_type="urn:ietf:params:oauth:grant-type:token-exchange",
            subject_token=_token_value,
            subject_token_type=unsupported_type,
            audience=["https://example.com"],
            resource=["https://example.com/api"],
        )

        _req = self.endpoint.parse_request(
            token_exchange_req.to_urlencoded(),
            {"headers": {"authorization": "Basic {}".format("Y2xpZW50XzE6aGVtbGlndA==")}},
        )
        _resp = self.endpoint.process_request(request=_req)
        assert set(_resp.keys()) == {"error", "error_description"}
        assert _resp["error"] == "invalid_request"
        assert _resp["error_description"] == "Subject token invalid"

    def test_unsupported_actor_token(self):
        """
        Test that providing an actor token fails as it's unsupported.
        """
        areq = AUTH_REQ.copy()

        session_id = self._create_session(areq)
        grant = self.endpoint_context.authz(session_id, areq)
        code = self._mint_code(grant, areq["client_id"])

        _token_request = TOKEN_REQ_DICT.copy()
        _token_request["code"] = code.value
        _req = self.endpoint.parse_request(_token_request)
        _resp = self.endpoint.process_request(request=_req)

        _token_value = _resp["response_args"]["access_token"]

        token_exchange_req = TokenExchangeRequest(
            grant_type="urn:ietf:params:oauth:grant-type:token-exchange",
            subject_token=_token_value,
            subject_token_type="urn:ietf:params:oauth:token-type:access_token",
            actor_token=_resp["response_args"]["access_token"],
        )

        _req = self.endpoint.parse_request(
            token_exchange_req.to_urlencoded(),
            {"headers": {"authorization": "Basic {}".format("Y2xpZW50XzE6aGVtbGlndA==")}},
        )
        _resp = self.endpoint.process_request(request=_req)
        assert set(_resp.keys()) == {"error", "error_description"}
        assert _resp["error"] == "invalid_request"
        assert _resp["error_description"] == "Actor token not supported"

    def test_invalid_token(self):
        """
        Test that providing an invalid token fails.
        """
        areq = AUTH_REQ.copy()

        session_id = self._create_session(areq)
        grant = self.endpoint_context.authz(session_id, areq)
        code = self._mint_code(grant, areq["client_id"])

        _token_request = TOKEN_REQ_DICT.copy()
        _token_request["code"] = code.value
        _req = self.endpoint.parse_request(_token_request)
        _resp = self.endpoint.process_request(request=_req)

        token_exchange_req = TokenExchangeRequest(
            grant_type="urn:ietf:params:oauth:grant-type:token-exchange",
            subject_token="invalid_token",
            subject_token_type="urn:ietf:params:oauth:token-type:access_token",
        )

        _req = self.endpoint.parse_request(
            token_exchange_req.to_urlencoded(),
            {"headers": {"authorization": "Basic {}".format("Y2xpZW50XzE6aGVtbGlndA==")}},
        )
        _resp = self.endpoint.process_request(request=_req)
        assert set(_resp.keys()) == {"error", "error_description"}
        assert _resp["error"] == "invalid_request"
        assert _resp["error_description"] == "Subject token invalid"

    def test_token_exchange_unsupported_scope_requested_1(self):
        """
        Configuration:
            - grant_types_supported: [authorization_code, refresh_token, ...:token-exchange]
            - allowed_scopes: [profile, offline_access]
            - requested_token_type: "...:access_token"
        Scenario:
        Client1 has an access_token1 (with offline_access, openid and profile scope).
        Then, client1 exchanges access_token1 for a new access_token1_13 with scope offline_access
        """
        self.endpoint_context.cdb["client_1"]["token_exchange"] = {
            "subject_token_types_supported": [
                "urn:ietf:params:oauth:token-type:access_token",
                "urn:ietf:params:oauth:token-type:refresh_token",
            ],
            "requested_token_types_supported": [
                "urn:ietf:params:oauth:token-type:access_token",
                "urn:ietf:params:oauth:token-type:refresh_token",
            ],
            "default_requested_token_type": "urn:ietf:params:oauth:token-type:access_token",
            "policy": {
                "": {
                    "callable": "idpyoidc.server.oauth2.token_helper.validate_token_exchange_policy",
                    "kwargs": {
                        "scope": ["offline_access", "profile"]
                    },
                }
            },
        }

        areq = AUTH_REQ.copy()
        areq["scope"].append("profile")
        areq["scope"].append("offline_access")

        self.endpoint_context.cdb["client_1"]["allowed_scopes"] = ["offline_access", "profile"]

        session_id = self._create_session(areq)
        grant = self.endpoint_context.authz(session_id, areq)
        code = self._mint_code(grant, areq["client_id"])

        _token_request = TOKEN_REQ_DICT.copy()
        _token_request["code"] = code.value
        _req = self.endpoint.parse_request(_token_request)
        _resp = self.endpoint.process_request(request=_req)

        _token_value = _resp["response_args"]["access_token"]

        token_exchange_req = TokenExchangeRequest(
            grant_type="urn:ietf:params:oauth:grant-type:token-exchange",
            subject_token=_token_value,
            subject_token_type="urn:ietf:params:oauth:token-type:access_token",
            requested_token_type="urn:ietf:params:oauth:token-type:access_token",
        )

        _req = self.endpoint.parse_request(
            token_exchange_req.to_urlencoded(),
            {"headers": {"authorization": "Basic {}".format("Y2xpZW50XzE6aGVtbGlndA==")}},
        )
        _resp = self.endpoint.process_request(request=_req)
        assert set(_resp["response_args"]["scope"]) == {"offline_access", "profile"}

        token_exchange_req["scope"] = "profile"

        _req = self.endpoint.parse_request(
            token_exchange_req.to_urlencoded(),
            {"headers": {"authorization": "Basic {}".format("Y2xpZW50XzE6aGVtbGlndA==")}},
        )
        _resp = self.endpoint.process_request(request=_req)
        assert set(_resp["response_args"]["scope"]) == {"profile"}

        token_exchange_req["scope"] = "offline_access"

        _req = self.endpoint.parse_request(
            token_exchange_req.to_urlencoded(),
            {"headers": {"authorization": "Basic {}".format("Y2xpZW50XzE6aGVtbGlndA==")}},
        )
        _resp = self.endpoint.process_request(request=_req)
        assert set(_resp["response_args"]["scope"]) == {"offline_access"}

        token_exchange_req["scope"] = "offline_access profile"

        _req = self.endpoint.parse_request(
            token_exchange_req.to_urlencoded(),
            {"headers": {"authorization": "Basic {}".format("Y2xpZW50XzE6aGVtbGlndA==")}},
        )
        _resp = self.endpoint.process_request(request=_req)
        assert set(_resp["response_args"]["scope"]) == {"offline_access", "profile"}
<<<<<<< HEAD
    
=======

>>>>>>> 6623da60
    def test_token_exchange_unsupported_scope_requested_2(self):
        """
        Configuration:
            - grant_types_supported: [authorization_code, refresh_token, ...:token-exchange]
            - allowed_scopes: [profile]
            - requested_token_type: "...:access_token"
        Scenario:
        Client1 has an access_token1 (with openid and profile scope).
        Then, client1 exchanges access_token1 for a new access_token1_13 with scope offline_access
        """
        self.endpoint_context.cdb["client_1"]["token_exchange"] = {
            "subject_token_types_supported": [
                "urn:ietf:params:oauth:token-type:access_token",
                "urn:ietf:params:oauth:token-type:refresh_token",
            ],
            "requested_token_types_supported": [
                "urn:ietf:params:oauth:token-type:access_token",
                "urn:ietf:params:oauth:token-type:refresh_token",
            ],
            "default_requested_token_type": "urn:ietf:params:oauth:token-type:access_token",
            "policy": {
                "": {
                    "callable": "idpyoidc.server.oauth2.token_helper.validate_token_exchange_policy",
                    "kwargs": {
                        "scope": ["profile"]
                    },
                }
            },
        }
        self.endpoint_context.cdb["client_1"]["allowed_scopes"] = ["openid", "profile"]

        areq = AUTH_REQ.copy()
        areq["scope"].append("profile")
        areq["scope"].append("offline_access")

        session_id = self._create_session(areq)
        grant = self.endpoint_context.authz(session_id, areq)
        code = self._mint_code(grant, areq["client_id"])

        _token_request = TOKEN_REQ_DICT.copy()
        _token_request["code"] = code.value
        _req = self.endpoint.parse_request(_token_request)
        _resp = self.endpoint.process_request(request=_req)

        _token_value = _resp["response_args"]["access_token"]

        token_exchange_req = TokenExchangeRequest(
            grant_type="urn:ietf:params:oauth:grant-type:token-exchange",
            subject_token=_token_value,
            subject_token_type="urn:ietf:params:oauth:token-type:access_token",
            requested_token_type="urn:ietf:params:oauth:token-type:access_token",
        )

        _req = self.endpoint.parse_request(
            token_exchange_req.to_urlencoded(),
            {"headers": {"authorization": "Basic {}".format("Y2xpZW50XzE6aGVtbGlndA==")}},
        )
        _resp = self.endpoint.process_request(request=_req)
<<<<<<< HEAD
        assert  set(_resp["response_args"]["scope"]) == {"profile"}
=======
        assert set(_resp["response_args"]["scope"]) == {"profile"}
>>>>>>> 6623da60

        token_exchange_req["scope"] = "profile"

        _req = self.endpoint.parse_request(
            token_exchange_req.to_urlencoded(),
            {"headers": {"authorization": "Basic {}".format("Y2xpZW50XzE6aGVtbGlndA==")}},
        )
        _resp = self.endpoint.process_request(request=_req)
        assert _resp["response_args"]["scope"] == ["profile"]

        token_exchange_req["scope"] = "offline_access"

        _req = self.endpoint.parse_request(
            token_exchange_req.to_urlencoded(),
            {"headers": {"authorization": "Basic {}".format("Y2xpZW50XzE6aGVtbGlndA==")}},
        )
        _resp = self.endpoint.process_request(request=_req)
        assert _resp["error"] == "invalid_scope"
        assert (
<<<<<<< HEAD
            _resp["error_description"]
            == "Invalid requested scopes"
=======
                _resp["error_description"]
                == "Invalid requested scopes"
>>>>>>> 6623da60
        )

        token_exchange_req["scope"] = "offline_access profile"

        _req = self.endpoint.parse_request(
            token_exchange_req.to_urlencoded(),
            {"headers": {"authorization": "Basic {}".format("Y2xpZW50XzE6aGVtbGlndA==")}},
        )
        _resp = self.endpoint.process_request(request=_req)
        assert _resp["response_args"]["scope"] == ["profile"]

    def test_token_exchange_unsupported_scope_requested_3(self):
        """
        Configuration:
            - grant_types_supported: [authorization_code, ...:token-exchange]
            - allowed_scopes: [offline_access, profile]
            - requested_token_type: "...:access_token"
        Scenario:
        Client1 has an access_token1 (with openid and profile scope).
        Then, client1 exchanges access_token1 for a new access_token1_13 with scope offline_access
        """
        self.endpoint_context.cdb["client_1"]["token_exchange"] = {
            "subject_token_types_supported": [
                "urn:ietf:params:oauth:token-type:access_token",
                "urn:ietf:params:oauth:token-type:refresh_token",
            ],
            "requested_token_types_supported": [
                "urn:ietf:params:oauth:token-type:access_token",
                "urn:ietf:params:oauth:token-type:refresh_token",
            ],
            "default_requested_token_type": "urn:ietf:params:oauth:token-type:access_token",
            "policy": {
                "": {
                    "callable": "idpyoidc.server.oauth2.token_helper.validate_token_exchange_policy",
                    "kwargs": {
<<<<<<< HEAD
                        "scope": ["offline_access","profile"]
=======
                        "scope": ["offline_access", "profile"]
>>>>>>> 6623da60
                    },
                }
            },
        }
        self.endpoint_context.cdb["client_1"]["grant_types_supported"] = [
            'authorization_code',
            'implicit',
            'urn:ietf:params:oauth:grant-type:jwt-bearer',
            'urn:ietf:params:oauth:grant-type:token-exchange'
        ]

        areq = AUTH_REQ.copy()
        areq["scope"].append("profile")
        areq["scope"].append("offline_access")

        session_id = self._create_session(areq)
        grant = self.endpoint_context.authz(session_id, areq)
        code = self._mint_code(grant, areq["client_id"])

        _token_request = TOKEN_REQ_DICT.copy()
        _token_request["code"] = code.value
        _req = self.endpoint.parse_request(_token_request)
        _resp = self.endpoint.process_request(request=_req)
        _token_value = _resp["response_args"]["access_token"]

        token_exchange_req = TokenExchangeRequest(
            grant_type="urn:ietf:params:oauth:grant-type:token-exchange",
            subject_token=_token_value,
            subject_token_type="urn:ietf:params:oauth:token-type:access_token",
            requested_token_type="urn:ietf:params:oauth:token-type:access_token",
        )

        _req = self.endpoint.parse_request(
            token_exchange_req.to_urlencoded(),
            {"headers": {"authorization": "Basic {}".format("Y2xpZW50XzE6aGVtbGlndA==")}},
        )
        _resp = self.endpoint.process_request(request=_req)
        assert set(_resp["response_args"]["scope"]) == {"profile", "offline_access"}

        token_exchange_req["scope"] = "profile"

        _req = self.endpoint.parse_request(
            token_exchange_req.to_urlencoded(),
            {"headers": {"authorization": "Basic {}".format("Y2xpZW50XzE6aGVtbGlndA==")}},
        )
        _resp = self.endpoint.process_request(request=_req)
        assert _resp["response_args"]["scope"] == ["profile"]

        token_exchange_req["scope"] = "offline_access"

        _req = self.endpoint.parse_request(
            token_exchange_req.to_urlencoded(),
            {"headers": {"authorization": "Basic {}".format("Y2xpZW50XzE6aGVtbGlndA==")}},
        )
        _resp = self.endpoint.process_request(request=_req)
        assert _resp["response_args"]["scope"] == ["offline_access"]

        _c_interface = self.introspection_endpoint.server_get("endpoint_context").claims_interface
        grant.claims = {
            "introspection": _c_interface.get_claims(
                session_id, scopes=AUTH_REQ["scope"], claims_release_point="introspection"
            )
        }
        _req = self.introspection_endpoint.parse_request(
            {
                "token": _resp["response_args"]["access_token"],
                "client_id": "client_1",
                "client_secret": self.endpoint_context.cdb["client_1"]["client_secret"],
            }
        )
        _resp_intro = self.introspection_endpoint.process_request(_req)
        assert _resp_intro["response_args"]["scope"] == "offline_access"

        token_exchange_req["scope"] = "offline_access profile"

        _req = self.endpoint.parse_request(
            token_exchange_req.to_urlencoded(),
            {"headers": {"authorization": "Basic {}".format("Y2xpZW50XzE6aGVtbGlndA==")}},
        )
        _resp = self.endpoint.process_request(request=_req)
        assert set(_resp["response_args"]["scope"]) == {"profile", "offline_access"}

    def test_token_exchange_unsupported_scope_requested_4(self):
        """
        Configuration:
            - grant_types_supported: [authorization_code, ...:token-exchange]
            - allowed_scopes: [offline_access, profile]
            - refresh_token removed from grant_types_supported
            - requested_token_type: "...:access_token"
        Scenario:
        Client1 has an access_token1 (with openid and profile scope).
        Then, client1 exchanges access_token1 for a new refresh token
        """
        self.endpoint_context.cdb["client_1"]["token_exchange"] = {
            "subject_token_types_supported": [
                "urn:ietf:params:oauth:token-type:access_token",
                "urn:ietf:params:oauth:token-type:refresh_token",
            ],
            "requested_token_types_supported": [
                "urn:ietf:params:oauth:token-type:access_token",
                "urn:ietf:params:oauth:token-type:refresh_token",
            ],
            "default_requested_token_type": "urn:ietf:params:oauth:token-type:access_token",
            "policy": {
                "": {
                    "callable": "idpyoidc.server.oauth2.token_helper.validate_token_exchange_policy",
                    "kwargs": {
                        "scope": ["offline_access", "profile"]
                    },
                }
            },
        }
        self.endpoint_context.cdb["client_1"]["grant_types_supported"] = [
            'authorization_code',
            'implicit',
            'urn:ietf:params:oauth:grant-type:jwt-bearer',
            'urn:ietf:params:oauth:grant-type:token-exchange'
        ]

        areq = AUTH_REQ.copy()
        areq["scope"].append("profile")
        areq["scope"].append("offline_access")

        session_id = self._create_session(areq)
        grant = self.endpoint_context.authz(session_id, areq)
        code = self._mint_code(grant, areq["client_id"])

        _token_request = TOKEN_REQ_DICT.copy()
        _token_request["code"] = code.value
        _req = self.endpoint.parse_request(_token_request)
        _resp = self.endpoint.process_request(request=_req)
        _token_value = _resp["response_args"]["access_token"]

        token_exchange_req = TokenExchangeRequest(
            grant_type="urn:ietf:params:oauth:grant-type:token-exchange",
            subject_token=_token_value,
            subject_token_type="urn:ietf:params:oauth:token-type:access_token",
            requested_token_type="urn:ietf:params:oauth:token-type:refresh_token",
        )

        _req = self.endpoint.parse_request(
            token_exchange_req.to_urlencoded(),
            {"headers": {"authorization": "Basic {}".format("Y2xpZW50XzE6aGVtbGlndA==")}},
        )
        _resp = self.endpoint.process_request(request=_req)
        assert set(_resp["response_args"]["scope"]) == {"profile", "offline_access"}

        token_exchange_req["scope"] = "profile"

        _req = self.endpoint.parse_request(
            token_exchange_req.to_urlencoded(),
            {"headers": {"authorization": "Basic {}".format("Y2xpZW50XzE6aGVtbGlndA==")}},
        )
        _resp = self.endpoint.process_request(request=_req)
        assert _resp["error"] == "invalid_request"
        assert (
<<<<<<< HEAD
            _resp["error_description"]
            == "Exchanging this subject token to refresh token forbidden"
=======
                _resp["error_description"]
                == "Exchanging this subject token to refresh token forbidden"
>>>>>>> 6623da60
        )

        token_exchange_req["scope"] = "offline_access"

        _req = self.endpoint.parse_request(
            token_exchange_req.to_urlencoded(),
            {"headers": {"authorization": "Basic {}".format("Y2xpZW50XzE6aGVtbGlndA==")}},
        )
        _resp = self.endpoint.process_request(request=_req)
        assert set(_resp["response_args"]["scope"]) == {"offline_access"}

        token_exchange_req["scope"] = "offline_access profile"

        _req = self.endpoint.parse_request(
            token_exchange_req.to_urlencoded(),
            {"headers": {"authorization": "Basic {}".format("Y2xpZW50XzE6aGVtbGlndA==")}},
        )
        _resp = self.endpoint.process_request(request=_req)
        assert set(_resp["response_args"]["scope"]) == {"profile", "offline_access"}

        token = grant.get_token(_resp["response_args"]["access_token"])
        assert token.token_class == "refresh_token"

    def test_token_exchange_unsupported_scope_requested_5(self):
        """
        Configuration:
            - grant_types_supported: [authorization_code, ...:token-exchange]
            - allowed_scopes: [profile]
            - requested_token_type: "...:access_token"
        Scenario:
        Client1 has an access_token1 (with openid and profile scope).
        Then, client1 exchanges access_token1 for a new refresh token
        """
        self.endpoint_context.cdb["client_1"]["token_exchange"] = {
            "subject_token_types_supported": [
                "urn:ietf:params:oauth:token-type:access_token",
                "urn:ietf:params:oauth:token-type:refresh_token",
            ],
            "requested_token_types_supported": [
                "urn:ietf:params:oauth:token-type:access_token",
                "urn:ietf:params:oauth:token-type:refresh_token",
            ],
            "default_requested_token_type": "urn:ietf:params:oauth:token-type:access_token",
            "policy": {
                "": {
                    "callable": "idpyoidc.server.oauth2.token_helper.validate_token_exchange_policy",
                    "kwargs": {
                        "scope": ["profile"]
                    },
                }
            },
        }

        areq = AUTH_REQ.copy()
        areq["scope"].append("profile")
        areq["scope"].append("offline_access")

        session_id = self._create_session(areq)
        grant = self.endpoint_context.authz(session_id, areq)
        code = self._mint_code(grant, areq["client_id"])

        _token_request = TOKEN_REQ_DICT.copy()
        _token_request["code"] = code.value
        _req = self.endpoint.parse_request(_token_request)
        _resp = self.endpoint.process_request(request=_req)
        _token_value = _resp["response_args"]["access_token"]

        token_exchange_req = TokenExchangeRequest(
            grant_type="urn:ietf:params:oauth:grant-type:token-exchange",
            subject_token=_token_value,
            subject_token_type="urn:ietf:params:oauth:token-type:access_token",
            requested_token_type="urn:ietf:params:oauth:token-type:refresh_token",
        )

        _req = self.endpoint.parse_request(
            token_exchange_req.to_urlencoded(),
            {"headers": {"authorization": "Basic {}".format("Y2xpZW50XzE6aGVtbGlndA==")}},
        )
        _resp = self.endpoint.process_request(request=_req)
        assert _resp["error"] == "invalid_request"
        assert (
<<<<<<< HEAD
            _resp["error_description"]
            == "Exchanging this subject token to refresh token forbidden"
=======
                _resp["error_description"]
                == "Exchanging this subject token to refresh token forbidden"
>>>>>>> 6623da60
        )

        token_exchange_req["scope"] = "profile"

        _req = self.endpoint.parse_request(
            token_exchange_req.to_urlencoded(),
            {"headers": {"authorization": "Basic {}".format("Y2xpZW50XzE6aGVtbGlndA==")}},
        )
        _resp = self.endpoint.process_request(request=_req)
        assert _resp["error"] == "invalid_request"
        assert (
<<<<<<< HEAD
            _resp["error_description"]
            == "Exchanging this subject token to refresh token forbidden"
=======
                _resp["error_description"]
                == "Exchanging this subject token to refresh token forbidden"
>>>>>>> 6623da60
        )

        token_exchange_req["scope"] = "offline_access"

        _req = self.endpoint.parse_request(
            token_exchange_req.to_urlencoded(),
            {"headers": {"authorization": "Basic {}".format("Y2xpZW50XzE6aGVtbGlndA==")}},
        )
        _resp = self.endpoint.process_request(request=_req)
        assert _resp["error"] == "invalid_scope"
        assert (
<<<<<<< HEAD
            _resp["error_description"]
            == "Invalid requested scopes"
=======
                _resp["error_description"]
                == "Invalid requested scopes"
>>>>>>> 6623da60
        )

        token_exchange_req["scope"] = "offline_access profile"

        _req = self.endpoint.parse_request(
            token_exchange_req.to_urlencoded(),
            {"headers": {"authorization": "Basic {}".format("Y2xpZW50XzE6aGVtbGlndA==")}},
        )
        _resp = self.endpoint.process_request(request=_req)
        assert _resp["error"] == "invalid_request"
        assert (
<<<<<<< HEAD
            _resp["error_description"]
            == "Exchanging this subject token to refresh token forbidden"
=======
                _resp["error_description"]
                == "Exchanging this subject token to refresh token forbidden"
>>>>>>> 6623da60
        )
<|MERGE_RESOLUTION|>--- conflicted
+++ resolved
@@ -1109,11 +1109,7 @@
         )
         _resp = self.endpoint.process_request(request=_req)
         assert set(_resp["response_args"]["scope"]) == {"offline_access", "profile"}
-<<<<<<< HEAD
-    
-=======
-
->>>>>>> 6623da60
+
     def test_token_exchange_unsupported_scope_requested_2(self):
         """
         Configuration:
@@ -1172,11 +1168,7 @@
             {"headers": {"authorization": "Basic {}".format("Y2xpZW50XzE6aGVtbGlndA==")}},
         )
         _resp = self.endpoint.process_request(request=_req)
-<<<<<<< HEAD
-        assert  set(_resp["response_args"]["scope"]) == {"profile"}
-=======
         assert set(_resp["response_args"]["scope"]) == {"profile"}
->>>>>>> 6623da60
 
         token_exchange_req["scope"] = "profile"
 
@@ -1196,13 +1188,8 @@
         _resp = self.endpoint.process_request(request=_req)
         assert _resp["error"] == "invalid_scope"
         assert (
-<<<<<<< HEAD
-            _resp["error_description"]
-            == "Invalid requested scopes"
-=======
                 _resp["error_description"]
                 == "Invalid requested scopes"
->>>>>>> 6623da60
         )
 
         token_exchange_req["scope"] = "offline_access profile"
@@ -1223,118 +1210,6 @@
         Scenario:
         Client1 has an access_token1 (with openid and profile scope).
         Then, client1 exchanges access_token1 for a new access_token1_13 with scope offline_access
-        """
-        self.endpoint_context.cdb["client_1"]["token_exchange"] = {
-            "subject_token_types_supported": [
-                "urn:ietf:params:oauth:token-type:access_token",
-                "urn:ietf:params:oauth:token-type:refresh_token",
-            ],
-            "requested_token_types_supported": [
-                "urn:ietf:params:oauth:token-type:access_token",
-                "urn:ietf:params:oauth:token-type:refresh_token",
-            ],
-            "default_requested_token_type": "urn:ietf:params:oauth:token-type:access_token",
-            "policy": {
-                "": {
-                    "callable": "idpyoidc.server.oauth2.token_helper.validate_token_exchange_policy",
-                    "kwargs": {
-<<<<<<< HEAD
-                        "scope": ["offline_access","profile"]
-=======
-                        "scope": ["offline_access", "profile"]
->>>>>>> 6623da60
-                    },
-                }
-            },
-        }
-        self.endpoint_context.cdb["client_1"]["grant_types_supported"] = [
-            'authorization_code',
-            'implicit',
-            'urn:ietf:params:oauth:grant-type:jwt-bearer',
-            'urn:ietf:params:oauth:grant-type:token-exchange'
-        ]
-
-        areq = AUTH_REQ.copy()
-        areq["scope"].append("profile")
-        areq["scope"].append("offline_access")
-
-        session_id = self._create_session(areq)
-        grant = self.endpoint_context.authz(session_id, areq)
-        code = self._mint_code(grant, areq["client_id"])
-
-        _token_request = TOKEN_REQ_DICT.copy()
-        _token_request["code"] = code.value
-        _req = self.endpoint.parse_request(_token_request)
-        _resp = self.endpoint.process_request(request=_req)
-        _token_value = _resp["response_args"]["access_token"]
-
-        token_exchange_req = TokenExchangeRequest(
-            grant_type="urn:ietf:params:oauth:grant-type:token-exchange",
-            subject_token=_token_value,
-            subject_token_type="urn:ietf:params:oauth:token-type:access_token",
-            requested_token_type="urn:ietf:params:oauth:token-type:access_token",
-        )
-
-        _req = self.endpoint.parse_request(
-            token_exchange_req.to_urlencoded(),
-            {"headers": {"authorization": "Basic {}".format("Y2xpZW50XzE6aGVtbGlndA==")}},
-        )
-        _resp = self.endpoint.process_request(request=_req)
-        assert set(_resp["response_args"]["scope"]) == {"profile", "offline_access"}
-
-        token_exchange_req["scope"] = "profile"
-
-        _req = self.endpoint.parse_request(
-            token_exchange_req.to_urlencoded(),
-            {"headers": {"authorization": "Basic {}".format("Y2xpZW50XzE6aGVtbGlndA==")}},
-        )
-        _resp = self.endpoint.process_request(request=_req)
-        assert _resp["response_args"]["scope"] == ["profile"]
-
-        token_exchange_req["scope"] = "offline_access"
-
-        _req = self.endpoint.parse_request(
-            token_exchange_req.to_urlencoded(),
-            {"headers": {"authorization": "Basic {}".format("Y2xpZW50XzE6aGVtbGlndA==")}},
-        )
-        _resp = self.endpoint.process_request(request=_req)
-        assert _resp["response_args"]["scope"] == ["offline_access"]
-
-        _c_interface = self.introspection_endpoint.server_get("endpoint_context").claims_interface
-        grant.claims = {
-            "introspection": _c_interface.get_claims(
-                session_id, scopes=AUTH_REQ["scope"], claims_release_point="introspection"
-            )
-        }
-        _req = self.introspection_endpoint.parse_request(
-            {
-                "token": _resp["response_args"]["access_token"],
-                "client_id": "client_1",
-                "client_secret": self.endpoint_context.cdb["client_1"]["client_secret"],
-            }
-        )
-        _resp_intro = self.introspection_endpoint.process_request(_req)
-        assert _resp_intro["response_args"]["scope"] == "offline_access"
-
-        token_exchange_req["scope"] = "offline_access profile"
-
-        _req = self.endpoint.parse_request(
-            token_exchange_req.to_urlencoded(),
-            {"headers": {"authorization": "Basic {}".format("Y2xpZW50XzE6aGVtbGlndA==")}},
-        )
-        _resp = self.endpoint.process_request(request=_req)
-        assert set(_resp["response_args"]["scope"]) == {"profile", "offline_access"}
-
-    def test_token_exchange_unsupported_scope_requested_4(self):
-        """
-        Configuration:
-            - grant_types_supported: [authorization_code, ...:token-exchange]
-            - allowed_scopes: [offline_access, profile]
-            - refresh_token removed from grant_types_supported
-            - requested_token_type: "...:access_token"
-        Scenario:
-        Client1 has an access_token1 (with openid and profile scope).
-        Then, client1 exchanges access_token1 for a new refresh token
         """
         self.endpoint_context.cdb["client_1"]["token_exchange"] = {
             "subject_token_types_supported": [
@@ -1380,6 +1255,114 @@
             grant_type="urn:ietf:params:oauth:grant-type:token-exchange",
             subject_token=_token_value,
             subject_token_type="urn:ietf:params:oauth:token-type:access_token",
+            requested_token_type="urn:ietf:params:oauth:token-type:access_token",
+        )
+
+        _req = self.endpoint.parse_request(
+            token_exchange_req.to_urlencoded(),
+            {"headers": {"authorization": "Basic {}".format("Y2xpZW50XzE6aGVtbGlndA==")}},
+        )
+        _resp = self.endpoint.process_request(request=_req)
+        assert set(_resp["response_args"]["scope"]) == {"profile", "offline_access"}
+
+        token_exchange_req["scope"] = "profile"
+
+        _req = self.endpoint.parse_request(
+            token_exchange_req.to_urlencoded(),
+            {"headers": {"authorization": "Basic {}".format("Y2xpZW50XzE6aGVtbGlndA==")}},
+        )
+        _resp = self.endpoint.process_request(request=_req)
+        assert _resp["response_args"]["scope"] == ["profile"]
+
+        token_exchange_req["scope"] = "offline_access"
+
+        _req = self.endpoint.parse_request(
+            token_exchange_req.to_urlencoded(),
+            {"headers": {"authorization": "Basic {}".format("Y2xpZW50XzE6aGVtbGlndA==")}},
+        )
+        _resp = self.endpoint.process_request(request=_req)
+        assert _resp["response_args"]["scope"] == ["offline_access"]
+
+        _c_interface = self.introspection_endpoint.server_get("endpoint_context").claims_interface
+        grant.claims = {
+            "introspection": _c_interface.get_claims(
+                session_id, scopes=AUTH_REQ["scope"], claims_release_point="introspection"
+            )
+        }
+        _req = self.introspection_endpoint.parse_request(
+            {
+                "token": _resp["response_args"]["access_token"],
+                "client_id": "client_1",
+                "client_secret": self.endpoint_context.cdb["client_1"]["client_secret"],
+            }
+        )
+        _resp_intro = self.introspection_endpoint.process_request(_req)
+        assert _resp_intro["response_args"]["scope"] == "offline_access"
+
+        token_exchange_req["scope"] = "offline_access profile"
+
+        _req = self.endpoint.parse_request(
+            token_exchange_req.to_urlencoded(),
+            {"headers": {"authorization": "Basic {}".format("Y2xpZW50XzE6aGVtbGlndA==")}},
+        )
+        _resp = self.endpoint.process_request(request=_req)
+        assert set(_resp["response_args"]["scope"]) == {"profile", "offline_access"}
+
+    def test_token_exchange_unsupported_scope_requested_4(self):
+        """
+        Configuration:
+            - grant_types_supported: [authorization_code, ...:token-exchange]
+            - allowed_scopes: [offline_access, profile]
+            - refresh_token removed from grant_types_supported
+            - requested_token_type: "...:access_token"
+        Scenario:
+        Client1 has an access_token1 (with openid and profile scope).
+        Then, client1 exchanges access_token1 for a new refresh token
+        """
+        self.endpoint_context.cdb["client_1"]["token_exchange"] = {
+            "subject_token_types_supported": [
+                "urn:ietf:params:oauth:token-type:access_token",
+                "urn:ietf:params:oauth:token-type:refresh_token",
+            ],
+            "requested_token_types_supported": [
+                "urn:ietf:params:oauth:token-type:access_token",
+                "urn:ietf:params:oauth:token-type:refresh_token",
+            ],
+            "default_requested_token_type": "urn:ietf:params:oauth:token-type:access_token",
+            "policy": {
+                "": {
+                    "callable": "idpyoidc.server.oauth2.token_helper.validate_token_exchange_policy",
+                    "kwargs": {
+                        "scope": ["offline_access", "profile"]
+                    },
+                }
+            },
+        }
+        self.endpoint_context.cdb["client_1"]["grant_types_supported"] = [
+            'authorization_code',
+            'implicit',
+            'urn:ietf:params:oauth:grant-type:jwt-bearer',
+            'urn:ietf:params:oauth:grant-type:token-exchange'
+        ]
+
+        areq = AUTH_REQ.copy()
+        areq["scope"].append("profile")
+        areq["scope"].append("offline_access")
+
+        session_id = self._create_session(areq)
+        grant = self.endpoint_context.authz(session_id, areq)
+        code = self._mint_code(grant, areq["client_id"])
+
+        _token_request = TOKEN_REQ_DICT.copy()
+        _token_request["code"] = code.value
+        _req = self.endpoint.parse_request(_token_request)
+        _resp = self.endpoint.process_request(request=_req)
+        _token_value = _resp["response_args"]["access_token"]
+
+        token_exchange_req = TokenExchangeRequest(
+            grant_type="urn:ietf:params:oauth:grant-type:token-exchange",
+            subject_token=_token_value,
+            subject_token_type="urn:ietf:params:oauth:token-type:access_token",
             requested_token_type="urn:ietf:params:oauth:token-type:refresh_token",
         )
 
@@ -1399,13 +1382,8 @@
         _resp = self.endpoint.process_request(request=_req)
         assert _resp["error"] == "invalid_request"
         assert (
-<<<<<<< HEAD
-            _resp["error_description"]
-            == "Exchanging this subject token to refresh token forbidden"
-=======
                 _resp["error_description"]
                 == "Exchanging this subject token to refresh token forbidden"
->>>>>>> 6623da60
         )
 
         token_exchange_req["scope"] = "offline_access"
@@ -1487,13 +1465,8 @@
         _resp = self.endpoint.process_request(request=_req)
         assert _resp["error"] == "invalid_request"
         assert (
-<<<<<<< HEAD
-            _resp["error_description"]
-            == "Exchanging this subject token to refresh token forbidden"
-=======
                 _resp["error_description"]
                 == "Exchanging this subject token to refresh token forbidden"
->>>>>>> 6623da60
         )
 
         token_exchange_req["scope"] = "profile"
@@ -1505,13 +1478,8 @@
         _resp = self.endpoint.process_request(request=_req)
         assert _resp["error"] == "invalid_request"
         assert (
-<<<<<<< HEAD
-            _resp["error_description"]
-            == "Exchanging this subject token to refresh token forbidden"
-=======
                 _resp["error_description"]
                 == "Exchanging this subject token to refresh token forbidden"
->>>>>>> 6623da60
         )
 
         token_exchange_req["scope"] = "offline_access"
@@ -1523,13 +1491,8 @@
         _resp = self.endpoint.process_request(request=_req)
         assert _resp["error"] == "invalid_scope"
         assert (
-<<<<<<< HEAD
-            _resp["error_description"]
-            == "Invalid requested scopes"
-=======
                 _resp["error_description"]
                 == "Invalid requested scopes"
->>>>>>> 6623da60
         )
 
         token_exchange_req["scope"] = "offline_access profile"
@@ -1541,11 +1504,6 @@
         _resp = self.endpoint.process_request(request=_req)
         assert _resp["error"] == "invalid_request"
         assert (
-<<<<<<< HEAD
-            _resp["error_description"]
-            == "Exchanging this subject token to refresh token forbidden"
-=======
                 _resp["error_description"]
                 == "Exchanging this subject token to refresh token forbidden"
->>>>>>> 6623da60
-        )
+        )
