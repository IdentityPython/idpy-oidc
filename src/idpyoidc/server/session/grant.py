import logging
from typing import Callable
from typing import Dict
from typing import List
from typing import Optional
from uuid import uuid1

from idpyoidc.impexp import ImpExp
from idpyoidc.message import Message
from idpyoidc.message.oauth2 import AuthorizationRequest
from idpyoidc.server.authn_event import AuthnEvent
from idpyoidc.server.session.token import TOKEN_MAP
from idpyoidc.server.token import Token as TokenHandler
from idpyoidc.util import importer
from . import MintingNotAllowed
from .claims import claims_match
from .token import Item
from .token import SessionToken
from ...message.oauth2 import TokenExchangeRequest
from ...util import qualified_name

logger = logging.getLogger(__name__)


class GrantMessage(ImpExp):
    parameter = {
        "authorization_details": {},  # As defined in draft-lodderstedt-oauth-rar
        "claims": {},  # As defined in OIDC core
        "resources": [],  # As defined in RFC8707
        "scope": "",  # As defined in RFC6749
    }

    def __init__(
            self,
            scope: Optional[str] = "",
            authorization_details: Optional[dict] = None,
            claims: Optional[list] = None,
            resources: Optional[list] = None,
    ):
        ImpExp.__init__(self)
        self.scope = scope
        self.authorization_details = authorization_details
        self.claims = claims
        self.resources = resources


def find_token(issued, token_id):
    for iss in issued:
        if iss.id == token_id:
            return iss
    return None


def issued_token_load(items: List[dict], **kwargs):
    res = []
    for item in items:
        _class_name = list(item.keys())[0]
        _cls = importer(_class_name)
        _cls = _cls().load(item[_class_name])
        res.append(_cls)
    return res


def issued_token_dump(items: List, exclude_attributes, **kwargs):
    res = []
    for item in items:
        _dump = item.dump(exclude_attributes=exclude_attributes)
        res.append({qualified_name(item): _dump})
    return res


def token_map_dump(info: dict, **kwargs):
    return {k: qualified_name(v) for k, v in info.items()}


def token_map_load(items: dict, **kwargs):
    return {k: importer(v) for k, v in items.items()}


def remember_token(token):
    logger.info(str(token))


class Grant(Item):
    parameter = Item.parameter.copy()
    parameter.update(
        {
            "authentication_event": AuthnEvent,
            "authorization_details": {},
            "authorization_request": AuthorizationRequest,
            "claims": {},
            "extra": {},
            "issued_token": [SessionToken],
            "resources": [],
            "scope": [],
            "sub": "",
            "token_map": {},
        }
    )
    type = "grant"
    special_load_dump = {
        "issued_token": {"load": issued_token_load, "dump": issued_token_dump},
        "token_map": {"load": token_map_load, "dump": token_map_dump},
    }

    def __init__(
            self,
            scope: Optional[list] = None,
            claims: Optional[dict] = None,
            resources: Optional[list] = None,
            authorization_details: Optional[dict] = None,
            authorization_request: Optional[Message] = None,
            authentication_event: Optional[AuthnEvent] = None,
            issued_token: Optional[list] = None,
            usage_rules: Optional[dict] = None,
            issued_at: int = 0,
            expires_in: int = 0,
            expires_at: int = 0,
            revoked: bool = False,
            token_map: Optional[dict] = None,
            sub: Optional[str] = "",
            extra: Optional[Dict[str, str]] = None,
            remember_token: Optional[Callable] = None,
            remove_inactive_token: Optional[bool] = False,
    ):
        Item.__init__(
            self,
            usage_rules=usage_rules,
            issued_at=issued_at,
            expires_in=expires_in,
            expires_at=expires_at,
            revoked=revoked,
        )
        self.scope = scope or []
        self.authorization_details = authorization_details or None
        self.authorization_request = authorization_request or None
        self.authentication_event = authentication_event or None
        self.claims = claims or {}  # default is to not release any user information
        self.resources = resources or []
        self.issued_token = issued_token or []
        self.id = uuid1().hex
        self.sub = sub
        self.extra = extra or {}
        self.remember_token = remember_token
        self.remove_inactive_token = remove_inactive_token

        if token_map is None:
            self.token_map = TOKEN_MAP
        else:
            self.token_map = token_map

    def get_message(self) -> object:
        return GrantMessage(
            scope=self.scope,
            claims=self.claims,
            authorization_details=self.authorization_details,
            resources=self.resources,
        )

    def find_scope(self, based_on):
        if isinstance(based_on, str):
            based_on = self.get_token(based_on)

        if based_on:
            if based_on.scope:
                return based_on.scope

            if based_on.based_on:
                return self.find_scope(based_on.based_on)

        return self.scope

    def add_acr_value(self, claims_release_point):
        _release = self.claims.get(claims_release_point)
        if _release:
            _acr_request = _release.get("acr")
            _used_acr = self.authentication_event.get("authn_info")
            return claims_match(_used_acr, _acr_request)
        return False

    def payload_arguments(
            self,
            session_id: str,
            endpoint_context,
            item: SessionToken,
            claims_release_point: str,
            scope: Optional[dict] = None,
            extra_payload: Optional[dict] = None,
            secondary_identifier: str = "",
    ) -> dict:
        """

        :param session_id: Session ID
        :param endpoint_context: EndPoint Context
        :param item: A SessionToken instance
        :param claims_release_point: One of "userinfo", "introspection", "id_token", "access_token"
        :param extra_payload:
        :param secondary_identifier: Used if the claims returned are also based on rules for
            another release_point
        :type item: SessionToken
        :return: dictionary containing information to place in a token value
        """
        payload = {}
        for _in, _out in [("scope", "scope"), ("resources", "aud")]:
            _val = getattr(item, _in)
            if _val:
                payload[_out] = _val
            else:
                _val = getattr(self, _in)
                if _val:
                    payload[_out] = _val

        payload["jti"] = uuid1().hex
    
        if scope is None:
            scope = self.scope
        payload["scope"] = scope

        if scope is None:
            scope = self.scope
        payload["scope"] = scope

        if extra_payload:
            payload.update(extra_payload)

        _jkt = self.extra.get("dpop_jkt")
        if _jkt:
            payload["cnf"] = {"jkt": _jkt}

        if self.authorization_request:
            client_id = self.authorization_request.get("client_id")
            if client_id:
                payload.update({"client_id": client_id, "sub": self.sub})

        if item.claims:
            _claims_restriction = item.claims
        else:
            _claims_restriction = endpoint_context.claims_interface.get_claims(
                session_id,
                scopes=payload["scope"],
                claims_release_point=claims_release_point,
                secondary_identifier=secondary_identifier,
            )

        if endpoint_context.session_manager.node_type[0] == "user":
            user_id, _, _ = endpoint_context.session_manager.decrypt_branch_id(session_id)
            user_info = endpoint_context.claims_interface.get_user_claims(user_id,
                                                                          _claims_restriction)
            payload.update(user_info)

        # Should I add the acr value
        if self.add_acr_value(claims_release_point):
            payload["acr"] = self.authentication_event["authn_info"]
        elif self.add_acr_value(secondary_identifier):
            payload["acr"] = self.authentication_event["authn_info"]

        return payload

    def mint_token(
            self,
            session_id: str,
            endpoint_context: object,
            token_class: str,
            token_handler: TokenHandler = None,
            based_on: Optional[SessionToken] = None,
            usage_rules: Optional[dict] = None,
            scope: Optional[list] = None,
            token_type: Optional[str] = "",
            expires_in: Optional[int] = 0,
            not_before: Optional[int] = 0,
            claims: Optional[List[str]] = None,
            **kwargs,
    ) -> Optional[SessionToken]:
        """

        :param session_id:
        :param endpoint_context:
        :param token_type:
        :param token_handler:
        :param based_on:
        :param usage_rules:
        :param scope:
        :param kwargs:
        :return:
        """
        if self.is_active() is False:
            return None

        if based_on:
            if based_on.supports_minting(token_class) is False:
                raise MintingNotAllowed(f"Minting of {token_class} not supported")
            if not based_on.is_active():
                raise MintingNotAllowed("Token inactive")
            _base_on_ref = based_on.value
        else:
            _base_on_ref = None

        if usage_rules is None and token_class in self.usage_rules:
            usage_rules = self.usage_rules[token_class]

        if claims:  # convert list to claims specification dict
            claims = {x: None for x in claims}

        _class = self.token_map.get(token_class)
        if token_class == "id_token":
            class_args = {
                k: v for k, v in kwargs.items() if k not in ["code", "access_token", "as_if"]
            }
            handler_args = {k: v for k, v in kwargs.items() if k in ["code", "access_token"]}
        else:
            class_args = kwargs
            handler_args = {}

        _aud = set(class_args.get("resources", []))
        for param in ["audience", "aud"]:
            _val = class_args.get(param)
            if _val:
                _aud = _aud.union(set(_val))
                del class_args[param]

        if _aud != set():
            class_args["resources"] = list(_aud)

        if token_class == "access_token" and token_type:
            class_args["token_type"] = token_type

        if _class:
            if scope is None:
                if based_on:
                    scope = self.find_scope(based_on)
                else:
                    scope = self.scope

            _token_args = kwargs.get("token_args")
            if _token_args:
                del kwargs["token_args"]
                class_args.update(_token_args)

            item = _class(
                token_class=token_class,
                based_on=_base_on_ref,
                usage_rules=usage_rules,
                scope=scope,
                expires_in=expires_in,
                not_before=not_before,
                claims=claims,
                **class_args,
            )
            if token_handler is None:
                token_handler = endpoint_context.session_manager.token_handler.handler[token_class]

            if token_class in endpoint_context.claims_interface.claims_release_points:
                claims_release_point = token_class
            else:
                claims_release_point = ""

            _secondary_identifier = kwargs.get("as_if")
            logger.debug(
                f"claims_release_point: {claims_release_point}, secondary_identifier: "
                f"{_secondary_identifier}"
            )

            if token_class == "id_token":
                item.session_id = session_id

            token_payload = self.payload_arguments(
                session_id,
                endpoint_context,
                item=item,
                claims_release_point=claims_release_point,
                scope=scope,
                extra_payload=handler_args,
                secondary_identifier=_secondary_identifier,
            )

            logger.debug(f"token_payload: {token_payload}")

            item.value = token_handler(
                session_id=session_id, usage_rules=usage_rules, **token_payload
            )

        else:
            raise ValueError("Can not mint that kind of token")

        self.issued_token.append(item)
        self.used += 1
        return item

    def get_token(self, value: str) -> Optional[SessionToken]:
        for t in self.issued_token:
            if t.value == value:
                return t
        return None

    def revoke_token(
            self, value: Optional[str] = "", based_on: Optional[str] = "", recursive: bool = True
    ):
        remain = []
        for t in self.issued_token:
            if not value and not based_on:
                t.revoked = True
            elif value and based_on:
                if value == t.value and based_on == t.based_on:
                    t.revoked = True
            elif value and t.value == value:
                t.revoked = True
                if recursive:
                    self.revoke_token(based_on=t.value)
            elif based_on and t.based_on == based_on:
                t.revoked = True
                if recursive:
                    self.revoke_token(based_on=t.value)

            if t.revoked:
                if self.remove_inactive_token:
                    if self.remember_token:
                        self.remember_token(t)
                else:
                    remain.append(t)
            else:
                remain.append(t)

        self.issued_token = remain

    def get_spec(self, token: SessionToken) -> Optional[dict]:
        if self.is_active() is False or token.is_active is False:
            return None

        res = {}
        for attr in ["scope", "claims", "resources"]:
            _val = getattr(token, attr)
            if _val:
                res[attr] = _val
            else:
                _val = getattr(self, attr)
                if _val:
                    res[attr] = _val
        return res

    def last_issued_token_of_type(self, token_class):
        res = None
        for t in self.issued_token:
            if t.token_class == token_class:
                if res is None:
                    res = t
                elif t.issued_at > res.issued_at:
                    res = t
        return res


DEFAULT_USAGE = {
    "authorization_code": {
        "max_usage": 1,
        "supports_minting": ["access_token", "refresh_token", "id_token"],
        "expires_in": 300,
    },
    "access_token": {"supports_minting": [], "expires_in": 3600},
    "refresh_token": {"supports_minting": ["access_token", "refresh_token", "id_token"]},
}


def get_usage_rules(token_type, endpoint_context, grant, client_id):
    """
    The order of importance:
    Grant, Client, EndPointContext, Default

    :param token_type: The type of token
    :param endpoint_context: An EndpointContext instance
    :param grant: A Grant instance
    :param client_id: The client identifier
    :return: Usage specification
    """

    _usage = endpoint_context.authz.usage_rules_for(client_id, token_type)
    if not _usage:
        _usage = DEFAULT_USAGE[token_type]

    _grant_usage = grant.usage_rules.get(token_type)
    if _grant_usage:
        _usage.update(_grant_usage)

    return _usage


class ExchangeGrant(Grant):
    parameter = Grant.parameter.copy()
    parameter.update({"exchange_request": TokenExchangeRequest, "original_session_id": ""})
    type = "exchange_grant"

    def __init__(
            self,
            scope: Optional[list] = None,
            claims: Optional[dict] = None,
            resources: Optional[list] = None,
            authorization_details: Optional[dict] = None,
<<<<<<< HEAD
        authorization_request: Optional[Message] = None,
        authentication_event: Optional[AuthnEvent] = None,
=======
            authorization_request: Optional[Message] = None,
            authentication_event: Optional[AuthnEvent] = None,
>>>>>>> 6623da60
            issued_token: Optional[list] = None,
            usage_rules: Optional[dict] = None,
            exchange_request: Optional[TokenExchangeRequest] = None,
            original_branch_id: str = "",
            issued_at: int = 0,
            expires_in: int = 0,
            expires_at: int = 0,
            revoked: bool = False,
            token_map: Optional[dict] = None,
            users: list = None,
            sub: Optional[str] = "",
    ):
        Grant.__init__(
            self,
            scope=scope,
            claims=claims,
            resources=resources,
            authorization_details=authorization_details,
            authorization_request=authorization_request,
            authentication_event=authentication_event,
            issued_token=issued_token,
            usage_rules=usage_rules,
            issued_at=issued_at,
            expires_in=expires_in,
            expires_at=expires_at,
            revoked=revoked,
            token_map=token_map,
            sub=sub,
        )

        self.users = users or []
        self.usage_rules = {
            "access_token": {"supports_minting": ["access_token"], "expires_in": 60}
        }
        self.exchange_request = exchange_request
        self.original_branch_id = original_branch_id

    def payload_arguments(
<<<<<<< HEAD
        self,
        session_id: str,
        endpoint_context,
        item: SessionToken,
        claims_release_point: str,
        scope: Optional[dict] = None,
        extra_payload: Optional[dict] = None,
        secondary_identifier: str = "",
    ) -> dict:
        """

=======
            self,
            session_id: str,
            endpoint_context,
            item: SessionToken,
            claims_release_point: str,
            scope: Optional[dict] = None,
            extra_payload: Optional[dict] = None,
            secondary_identifier: str = "",
    ) -> dict:
        """
>>>>>>> 6623da60
        :param session_id: Session ID
        :param endpoint_context: EndPoint Context
        :param claims_release_point: One of "userinfo", "introspection", "id_token", "access_token"
        :param scope: scope from the request
        :param extra_payload:
        :param secondary_identifier: Used if the claims returned are also based on rules for
            another release_point
        :param item: A SessionToken instance
        :type item: SessionToken
        :return: dictionary containing information to place in a token value
        """
        payload = {}
        for _in, _out in [("scope", "scope"), ("resources", "aud")]:
            _val = getattr(item, _in)
            if _val:
                payload[_out] = _val
            else:
                _val = getattr(self, _in)
                if _val:
                    payload[_out] = _val

        payload["jti"] = uuid1().hex

        if scope is None:
            scope = self.scope

        payload = {"scope": scope, "aud": self.resources, "jti": uuid1().hex}

        if extra_payload:
            payload.update(extra_payload)

        _jkt = self.extra.get("dpop_jkt")
        if _jkt:
            payload["cnf"] = {"jkt": _jkt}

        if self.exchange_request:
            client_id = self.exchange_request.get("client_id")
            if client_id:
                payload.update({"client_id": client_id, "sub": self.sub})

        if item.claims:
            _claims_restriction = item.claims
        else:
            _claims_restriction = endpoint_context.claims_interface.get_claims(
                session_id,
                scopes=scope,
                claims_release_point=claims_release_point,
                secondary_identifier=secondary_identifier,
            )

        user_id, _, _ = endpoint_context.session_manager.decrypt_session_id(session_id)
        user_info = endpoint_context.claims_interface.get_user_claims(user_id, _claims_restriction)
        payload.update(user_info)

        # Should I add the acr value
        if self.add_acr_value(claims_release_point):
            payload["acr"] = self.authentication_event["authn_info"]
        elif self.add_acr_value(secondary_identifier):
            payload["acr"] = self.authentication_event["authn_info"]

        return payload<|MERGE_RESOLUTION|>--- conflicted
+++ resolved
@@ -216,10 +216,6 @@
             scope = self.scope
         payload["scope"] = scope
 
-        if scope is None:
-            scope = self.scope
-        payload["scope"] = scope
-
         if extra_payload:
             payload.update(extra_payload)
 
@@ -493,13 +489,8 @@
             claims: Optional[dict] = None,
             resources: Optional[list] = None,
             authorization_details: Optional[dict] = None,
-<<<<<<< HEAD
-        authorization_request: Optional[Message] = None,
-        authentication_event: Optional[AuthnEvent] = None,
-=======
             authorization_request: Optional[Message] = None,
             authentication_event: Optional[AuthnEvent] = None,
->>>>>>> 6623da60
             issued_token: Optional[list] = None,
             usage_rules: Optional[dict] = None,
             exchange_request: Optional[TokenExchangeRequest] = None,
@@ -538,19 +529,6 @@
         self.original_branch_id = original_branch_id
 
     def payload_arguments(
-<<<<<<< HEAD
-        self,
-        session_id: str,
-        endpoint_context,
-        item: SessionToken,
-        claims_release_point: str,
-        scope: Optional[dict] = None,
-        extra_payload: Optional[dict] = None,
-        secondary_identifier: str = "",
-    ) -> dict:
-        """
-
-=======
             self,
             session_id: str,
             endpoint_context,
@@ -561,7 +539,6 @@
             secondary_identifier: str = "",
     ) -> dict:
         """
->>>>>>> 6623da60
         :param session_id: Session ID
         :param endpoint_context: EndPoint Context
         :param claims_release_point: One of "userinfo", "introspection", "id_token", "access_token"
@@ -622,4 +599,5 @@
         elif self.add_acr_value(secondary_identifier):
             payload["acr"] = self.authentication_event["authn_info"]
 
+        return payload
         return payload