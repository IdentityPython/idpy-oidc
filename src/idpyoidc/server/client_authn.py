--- conflicted
+++ resolved
@@ -508,10 +508,6 @@
             continue
 
         if auth_info.get("method") == "none" and auth_info.get("client_id") is None:
-<<<<<<< HEAD
-            # For testing purposes only
-=======
->>>>>>> 6623da60
             break
 
         client_id = auth_info.get("client_id")
@@ -543,10 +539,6 @@
             auth_info = {}
             continue
         break
-<<<<<<< HEAD
-=======
-
->>>>>>> 6623da60
     # store what authn method was used
     if "method" in auth_info and client_id:
         _request_type = request.__class__.__name__
